# Getting Started with the KILT SDK <!-- omit in toc -->

In this simple tutorial we show how you can start developing your own applications on top of the KILT Protocol.
The next examples give you a simple skeleton on how to use the KILT SDK to create identities, CTYPEs and claims, and also how to issue an attestation with the use of our messaging framework.

# Quick Start Guide <!-- omit in toc -->

- [1. Install the SDK](#1-install-the-sdk)
  - [1.1. Prerequisites](#11-prerequisites)
  - [1.2. Connect to a Chain](#11-connect-to-a-chain)
- [2. Generate an Account](#2-generate-an-account)
  - [2.1. Generate a Keystore](#21-generate-a-keystore)
  - [2.2. Generate a light DID for the Claimer](#22-generate-a-light-did-for-the-claimer)
  - [2.3. Generate a full DID for the Attester](#22-generate-a-full-did-for-the-attester)

* [3. Build and store a Claim Type (CTYPE)](#3-build-and-store-a-claim-type-ctype)
  - [3.1. Building a CTYPE](#31-building-a-ctype)
  - [3.2. Storing a CTYPE](#32-storing-a-ctype)
* [4. Build a Claim](#4-build-a-claim)
* [5. Request, create and send an Attestation](#5-request-create-and-send-an-attestation)
  - [5.1. Requesting an Attestation](#51-requesting-an-attestation)
  - [5.2. Sending an Attestation](#52-sending-an-attestation)
* [6. Verify a claim](#6-verify-a-claim)
  - [6.1. Request presentation for CTYPE](#61-request-presentation-for-ctype)
  - [6.2. Verify presentation](#62-verify-presentation)
* [7. Disconnect from chain](#7-disconnect-from-chain)

## 1. Install the SDK

Install the KILT-SDK by running either of the following commands:

```bash
npm install @kiltprotocol/sdk-js
```

Or (recommended) with `yarn`:

```bash
yarn add @kiltprotocol/sdk-js
```

### 1.1. Prerequisites

1. Make a new directory and navigate into it with `mkdir kilt-rocks && cd kilt-rocks`
2. Install the SDK with `yarn add @kiltprotocol/sdk-js`
3. Install typescript with `yarn add typescript`
4. Make a new file, e.g. `touch getting-started.ts`
5. Execute the file with `npx ts-node getting-started.ts`

### Note <!-- omit in toc -->

Some calls in this example are made to asynchronous functions. Therefore, you have to wrap your functions inside an `async` function to execute them properly:

```javascript
async function main() {
  await foo()
}
// execute
main()
```

To keep the examples short, we will not wrap each one in an asynchronous function and expect you to do this on your own. Also, the compiler will complain when you try to `await` a promise on the root level - except if you are using TypeScript 3.8+ and configure your _tsconfig.json_ to enable this (see [the typescript doc](https://www.typescriptlang.org/docs/handbook/release-notes/typescript-3-8.html#top-level-await) for more).

In case you are unsure, please have a look at our [workshop](https://kiltprotocol.github.io/kilt-workshop-101/#/) where we provide everything ready to be copied and pasted.

💡 At any point, you can **check out our [getting-started.ts](./getting-started.ts) for a working example of the code presented in the following**.

### 1.2 Initializing the KILT SDK

When using the SDK, there are two things you'll always want to do before anything else:

1. Initialize cryptographic dependencies.
   If you don't do this, certain operations like account generation could fail with the notice that "the WASM interface has not been initialized".
2. Set essential configurations, most importantly the endpoint of the KILT node to which you'll want to connect for actions that read or write to blockchain state.
   These operations would throw an error if called before an endpoint has been set.

To keep things simple, we grouped these two steps in a function you can call first thing, before any other code that used the KILT SDK.

```typescript
import Kilt from '@kiltprotocol/sdk-js'

await Kilt.init({ address: YOUR_CHAIN_ADDRESS })
```

Again, this is asynchronous, so be sure to wrap this in an `async` function as described above.
Add this line to the `async` functions wrapping the examples below if you run them individually.

### 1.2. Connect to a Chain

Either explicitly:

```typescript
Kilt.config({ address: YOUR_CHAIN_ADDRESS })
await Kilt.connect()
```

Or by setting a default address in the configuration, connecting implicitly.

```typescript
Kilt.config({ address: YOUR_CHAIN_ADDRESS })
```

Note that calling (as described in [1.2](#initializing-the-kilt-sdk))

```typescript
await Kilt.init({ address: YOUR_CHAIN_ADDRESS })
```

initializes the SDK _and_ sets the config, so it is related to the second approach.

There are of KILT chains which you can use, each one having a different address:

1. A local node: `ws://127.0.0.1:9944`
2. The test-net: `wss://peregrine.kilt.io`
3. The dev-net: `wss://kilt-peregrine-stg.kilt.io`
4. The live-net: `wss://spiritnet.kilt.io`

In case you go with option #1, #2 or #3, you have to request test money **since storing a CTYPE on the chain requires tokens and a full did** as transaction fee and deposit.

However, **we recommend to start your local node** and use a mnemonic which already has tokens by using our docker image. Depending on which version of the SDK you are using, you might need to spin up the latest officially released version of the node (working with the latest release of the SDK) or the latest development version of the node (working with the latest development version of the SDK). Either version can be started with the following command by using one between the `latest` and `develop` tag.

**Option #4 is the live network and not recommended to test on as it requires tokens with real value**

```
docker run -p 9944:9944 kiltprotocol/peregrine:{latest,develop} --dev --ws-port 9944 --ws-external --rpc-external --tmp
```

The following account is endowed with funds and can be used to send tokens to other accounts.

```typescript
// Using the keyring to add an account this mnemonic already has tokens
const account = keyring.addFromMnemonic(
  'receive clutch item involve chaos clutch furnace arrest claw isolate okay together',
  // depending on what setup either use ed25519 or sr25519 as key type because this is how the endowed account is set up
  { signingKeyPairType: 'ed25519' }
)
```

## 2. Generate an account and DID

To generate an account first you have to generate a [BIP39 mnemonic](https://github.com/bitcoin/bips/blob/master/bip-0039.mediawiki) and then use it to create the on-chain account and DID:

```typescript
import Kilt from '@kiltprotocol/sdk-js'
import { mnemonicGenerate } from '@polkadot/util-crypto'

const keyring = new Kilt.Utils.Keyring.Keyring({
  ss58Format: 38,
  type: 'sr25519',
})
// mnemonic: coast ugly state lunch repeat step armed goose together pottery bind mention
const claimerMnemonic = mnemonicGenerate()

const claimer = keyring.createFromUri(claimerMnemonic)

console.log('claimer address', claimer.address)
```

At this point the generated account has no tokens. If you want to interact with the blockchain, you will have to get some by [requesting them from our faucet](https://faucet.kilt.io/).

### 2.1. Generate a Keystore

To create a light DID, there needs to be a keystore instance that conforms to the [Keystore interface](../types/src/Keystore.ts). For the sake of ease of use, this package includes a [demo keystore](./src/DemoKeystore/DemoKeystore.ts) which can be used to generate key pairs that are kept in memory and disappear at the end of the program execution.

**Using the demo keystore in production is highly discouraged as all the keys are kept in the memory and easily retrievable by malicious actors.**

```typescript
import Kilt from '@kiltprotocol/sdk-js'

const keystore = new Kilt.Did.DemoKeystore()

// Signing keypair
const claimerSigningKeypair = await keystore.generateKeypair({
  alg: Kilt.Did.SigningAlgorithms.Ed25519,
  seed: claimerMnemonic,
})

// Encryption keypair
const claimerEncryptionKeypair = await keystore.generateKeypair({
  alg: Kilt.Did.EncryptionAlgorithms.NaclBox,
  seed: claimerMnemonic,
})
```

### 2.2. Generate a light DID for the Claimer

Using the keys from the demo keystore to generate the claimer's light DID.

```typescript
import Kilt from '@kiltprotocol/sdk-js'

const claimerLightDid = new Kilt.Did.LightDidDetails({
  authenticationKey: {
    publicKey: claimerSigningKeypair.publicKey,
    type: Kilt.Did.DemoKeystore.getKeypairTypeForAlg(claimerSigningKeypair.alg),
  },
  encryptionKey: {
    publicKey: claimerEncryptionKeypair.publicKey,
    type: Kilt.Did.DemoKeystore.getKeypairTypeForAlg(
      claimerEncryptionKeypair.alg
    ),
  },
})

// Example light DID: `did:kilt:light:014qFxmHnWw5sGMwjskdvMCrASF9Jvu5ggWRTWTK2NNYSLDg56:oWFlomlwdWJsaWNLZXlYIJuIow7rjSdf92qMKYtWV42lF9mctD1nFf8RM24auJhwZHR5cGVmeDI1NTE5`
console.log(claimerLightDid.did)
```

### 2.3 Generate a full DID for the Attester

Before we can send the request for an attestation to an Attester, we should first create an Attester account and a full on-chain DID using the previously generated keyring.. Using the previously generated keyring.

```typescript
import Kilt from '@kiltprotocol/sdk-js'
import { mnemonicGenerate } from '@polkadot/util-crypto'

// mnemonic: coast ugly state lunch repeat step armed goose together pottery bind mention
const attesterMnemonic = mnemonicGenerate()

const attester = keyring.createFromUri(attesterMnemonic)

console.log('attester address', attester.address)
```

Providing the attester with funds from the endowed account in order to write transactions on-chain.

```typescript
import Kilt from '@kiltprotocol/sdk-js'

const transferAmount = '1000000000000000'
await Kilt.Balance.makeTransfer(attester.address, transferAmount).then((tx) =>
  Kilt.BlockchainUtils.signAndSubmitTx(tx, account, {
    resolveOn: Kilt.BlockchainUtils.IS_FINALIZED,
    reSign: true,
  })
)
```

Then we generate all the keypairs for the attester to construct the attestation, delegation and authentication keys with the keystore. **Note: we are using the same keypairs for the various keys. This is not recommended for production use.**

```typescript
// Signing keypair
const attesterSigningKeypair = await keystore.generateKeypair({
  alg: Kilt.Did.SigningAlgorithms.Ed25519,
  seed: attesterMnemonic,
})

// Encryption keypair
const attesterEncryptionKeypair = await keystore.generateKeypair({
  alg: Kilt.Did.EncryptionAlgorithms.NaclBox,
  seed: attesterMnemonic,
})

const keys: Partial<Record<
  KeyRelationship,
  Did.DidTypes.INewPublicKey<string>
>> = {
  authentication: {
    publicKey: attesterSigningKeypair.publicKey,
    type: Kilt.Did.DemoKeystore.getKeypairTypeForAlg(
      attesterSigningKeypair.alg
    ),
  },
  keyAgreement: {
    publicKey: attesterEncryptionKeypair.publicKey,
    type: Kilt.Did.DemoKeystore.getKeypairTypeForAlg(
      attesterEncryptionKeypair.alg
    ),
  },
  capabilityDelegation: {
    publicKey: attesterSigningKeypair.publicKey,
    type: Kilt.Did.DemoKeystore.getKeypairTypeForAlg(
      attesterSigningKeypair.alg
    ),
  },
  assertionMethod: {
    publicKey: attesterSigningKeypair.publicKey,
    type: Kilt.Did.DemoKeystore.getKeypairTypeForAlg(
      attesterSigningKeypair.alg
    ),
  },
}

const { extrinsic, did } = await Kilt.Did.DidUtils.writeDidFromPublicKeys(
  keystore,
  attester.address,
  keys
)

// The attester must have balance to pay for the transaction to write the newly created full DID on-chain. Submitting the transaction from the extrinsic.

await Kilt.BlockchainUtils.signAndSubmitTx(extrinsic, attester, {
  reSign: true,
  resolveOn: Kilt.BlockchainUtils.IS_FINALIZED,
})

// The resolved full DID
const attesterFullDid = await Did.DefaultResolver.resolveDoc(did)

console.log('Full DID', attesterFullDid.details)

// Example of a full did:
{
  keys: {},
  keyRelationships: {
    authentication: [
      'did:kilt:4siJtc4dYq2gPre8Xj6KJcSjVAdi1gmjctUzjf3AwrtNnhvy#0x49d513f193ca2e6401be6bda48a9cfba479b41f4d8b0b68cb516c1229582f68c',
    ],
    keyAgreement: [
      'did:kilt:4siJtc4dYq2gPre8Xj6KJcSjVAdi1gmjctUzjf3AwrtNnhvy#0xdad1085e0941aa6b67488abfeeb1d16cf3f6e8e8453e89fc57113f9486c4f1a7',
    ],
    assertionMethod: [
      'did:kilt:4siJtc4dYq2gPre8Xj6KJcSjVAdi1gmjctUzjf3AwrtNnhvy#0x3b71b98a6bbb5e7c82d9f0c403fdbc9e87c361a3a55d5b6ebe76e1d2f851eb1d',
    ],
    capabilityDelegation: [
      'did:kilt:4siJtc4dYq2gPre8Xj6KJcSjVAdi1gmjctUzjf3AwrtNnhvy#0xc7fb6237d42aec4a04930c9c45fe9b693681f6514766ef4e804ba57facb8aa2b',
    ],
    none: [],
  },
  didUri: 'did:kilt:4siJtc4dYq2gPre8Xj6KJcSjVAdi1gmjctUzjf3AwrtNnhvy',
  id: '4siJtc4dYq2gPre8Xj6KJcSjVAdi1gmjctUzjf3AwrtNnhvy',
  lastTxIndex: '0x0000000000000002',
}
```

## 3. Build and store a Claim Type (CTYPE)

When building a CTYPE, you only need a JSON schema and your public [SS58 address](<https://github.com/paritytech/substrate/wiki/External-Address-Format-(SS58)>) which you automatically receive when generating an account.

### 3.1. Building a CTYPE

```typescript
import Kilt from '@kiltprotocol/sdk-js'

const ctype = Kilt.CType.fromSchema({
  $schema: 'http://kilt-protocol.org/draft-01/ctype#',
  title: 'Drivers License',
  properties: {
    name: {
      type: 'string',
    },
    age: {
      type: 'integer',
    },
  },
  type: 'object',
})
```

### 3.2. Storing a CTYPE

Before you can store the CTYPE on the blockchain, you have to configure your blockchain address and connect to it.

To store the CTYPE on the blockchain with the attester, you have to call:

```typescript
const tx = await ctype.store()

const authorizedExtrinsic = await attesterFullDid.authorizeExtrinsic(
  tx,
  keystore,
  attester.address
)

// either sign and send in one step
await Kilt.BlockchainUtils.signAndSubmitTx(authorizedExtrinsic, attester)
// signAndSubmitTx can be passed SubscriptionPromise.Options, to control resolve and reject criteria:
await Kilt.BlockchainUtils.signAndSubmitTx(authorizedExtrinsic, attester, {
  resolveOn: Kilt.BlockchainUtils.IS_READY, // resolve once tx is in the tx pool
  rejectOn: Kilt.BlockchainUtils.IS_ERROR, // only reject when IS_ERROR criteria is matched
  timeout: 10_000, // Promise timeout in ms
  tip: 10_000_000, // Amount of Femto-KILT to tip the validator
})

// or step by step
const chain = await Kilt.connect()
const signed = await chain.signTx(attester, authorizedExtrinsic)
await Kilt.BlockchainUtils.submitSignedTx(authorizedExtrinsic)
```

Please note that the **same CTYPE can only be stored once** on the blockchain.

If a transaction fails with an by re-signing recoverable error (e.g. multi device nonce collision),
BlockchainUtils.signAndSubmitTx has the ability to re-sign and re-send the failed tx up to 2 times, if the appropriate flag is set:

```typescript
await Kilt.BlockchainUtils.signAndSubmitTx(authorizedExtrinsic, account, {
  resolveOn: Kilt.BlockchainUtils.IS_FINALIZED,
  reSign: true,
})
```

At the end of the process, the `CType` object should match the CType below.
This can be saved anywhere, for example on a CTYPE registry service:

```typescript
CType {
  schema: {
    '$schema': 'http://kilt-protocol.org/draft-01/ctype#',
    title: 'Drivers License',
    properties: { name: [Object], age: [Object] },
    type: 'object',
    '$id': 'kilt:ctype:0xd8ad043d91d8fdbc382ee0ce33dc96af4ee62ab2d20f7980c49d3e577d80e5f5'
  },
  owner: null,
  hash: '0xd8ad043d91d8fdbc382ee0ce33dc96af4ee62ab2d20f7980c49d3e577d80e5f5'
}
```

## 4. Build a Claim

To construct a claim, we need to know the structure of the claim that is defined in a CTYPE. Based on the CTYPE, we need to build a basic claim object with the respective fields filled out. In our example, the claim would be:

```typescript
const rawClaim = {
  name: 'Alice',
  age: 29,
}
```

Now we can easily create the KILT compliant claim. We have to include the full CType object, the raw claim object and the address of the owner/creator of the claim in the constructor:

```typescript
const claim = Kilt.Claim.fromCTypeAndClaimContents(
  ctype,
  rawClaim,
  claimer.address
)
```

As a result we get the following KILT claim:

```typescript
Claim {
  cTypeHash: '0xd8ad043d91d8fdbc382ee0ce33dc96af4ee62ab2d20f7980c49d3e577d80e5f5',
  contents: { name: 'Alice', age: 29 },
  owner: '4tJbxxKqYRv3gDvY66BKyKzZheHEH8a27VBiMfeGX2iQrire'
}
```

## 5. Request, create and send an Attestation

First, we need to build a request for an attestation, which has to include a claim and the address of the Claimer.
(_Note_ that this object offers many more functionalities, however, we do not go into the details here).

### 5.1. Requesting an Attestation

```typescript
import Kilt from '@kiltprotocol/sdk-js'

const requestForAttestation = Kilt.RequestForAttestation.fromClaimAndaccount(
  claim,
  claimer
)
// The claimer signs the request for attestation with the did
await requestForAttestation.signWithDid(claimerLightDid)
```

The `requestForAttestation` object looks like this:

```typescript
RequestForAttestation {
    claim: Claim {
      cTypeHash: '0x3b53bd9a535164136d2df46d0b7146b17b9821490bc46d4dfac7e06811631803',
      contents: { name: 'Alice', age: 29 },
      owner: 'did:kilt:light:004sJaLoXk5XD2EqXqiiNpy9fKUxgowh9hQCYVs91CPPVxSVVr:oWFlomlwdWJsaWNLZXlYINQuoa9wi7n1fWXMKDA6+QDYyX/t8Fz5vaehLGYTZyl6ZHR5cGVmeDI1NTE5'
    },
    claimHashes: [
      '0x5847086b70b224e6a27952e00ca347005c5032097382a2beb8e83e2b990cd272',
      '0x836739c2acbbb831d5fa2ccd7ed952a005f2dd255cdbfd1669833a9e22ca4f9f',
      '0x9c8a2c70456266d2a2a4207da9f79f8b9a8082a8f4e95a3bbd8b948a198d1c93'
    ],
    claimNonceMap: {
      '0x7ca6424c43f70ce832356513409c2c78a6da7283495949e83acbf13b395033b6': 'aa8d1607-6655-4a20-bdb5-0d3cde151b1b',
      '0x11b4b6f6627c8c5b589ad88be0cec280a04dac5b03608a52ab1b2db09dd27ba7': '3780c8a6-9296-4f7d-bbbc-a634b8513a77',
      '0x77e3da790a5e2dd59c0ddab38ace397e3afc9325e2ce6d17e91b354ba30e27f9': 'ceaa9f13-30f8-4bbb-b389-5f22de7ae7dc'
    },
    legitimations: [],
    delegationId: null,
    rootHash: '0x977628f38de70ba5e70269c287da9185cf727685eb31ff1ca8f3a80208909eb0',
    claimerSignature: {
      signature: '0x102beecf2d1649daa081b45726408a4d82009f045538cc25a0faf60329734b31ff0f93c21173df9f3f6448651bd2c07b8afa97562eb6a8d52adabdf81265ec8b',
      keyId: 'did:kilt:light:004sJaLoXk5XD2EqXqiiNpy9fKUxgowh9hQCYVs91CPPVxSVVr:oWFlomlwdWJsaWNLZXlYINQuoa9wi7n1fWXMKDA6+QDYyX/t8Fz5vaehLGYTZyl6ZHR5cGVmeDI1NTE5#authentication',
      challenge: undefined
    }
  }
```

#### 5.2. Sending an Attestation

If the Attester doesn't live on the same machine, we need to send them a message with the request.
KILT contains a simple messaging system and we describe it through the following example.

First, we create the request for attestation message which the Claimer uses their did and the did of the Attester:

```typescript
import Kilt, { MessageBody } from '@kiltprotocol/sdk-js'

const messageBody: MessageBody = {
  content: { requestForAttestation },
  type: Kilt.Message.BodyType.REQUEST_ATTESTATION_FOR_CLAIM,
}
const message = new Kilt.Message(
  messageBody,
  claimerLightDid.did,
  attesterFullDid.did
)
```

The complete `message` looks as follows:

```typescript
Message {
  body: {
    content: { requestForAttestation: [RequestForAttestation] },
    type: 'request-attestation-for-claim'
  },
  createdAt: 1595252779597,
  receiverAddress: '4tEpuncfo6HYdkH8LKg4KJWYSB3mincgdX19VHivk9cxSz3F',
  senderAddress: '4tJbxxKqYRv3gDvY66BKyKzZheHEH8a27VBiMfeGX2iQrire',
  senderBoxPublicKey: '0x04c84fc046c9c783161d9f60a9b884592e58388a99eed2b3824e90951980dd25',
  message: '0xFEED....CAFE',
  nonce: '0x231e9050c63838987c4d956592550fccacf7fd2d065f7e0c',
  hash: '0x60ab82bf615c024ec662b80edbe5f84cb4bcea515fb845c1b0ce21e30d757378',
  signature: '0x01ea1b24e07cc5830764ed3b23631d0d894738384f3ae321d23bcf1501d2893761c92d38fccb8e7269325c03a62e31f36fb3ce23f76de5811a718b73888d2fab89'
}
```

After the message has been created the key agreement of both the claimer and attester must be retrieved in order to encrypt each other's messages using the previously generated DIDs of the claimer and attesters.

```typescript
const claimerEncryptionKey = claimerLightDid.getKeys(
  KeyRelationship.keyAgreement
)[0] as IDidKeyDetails<string>
const attesterEncryptionKey = attesterFullDid.getKeys(
  KeyRelationship.keyAgreement
)[0] as IDidKeyDetails<string>
```

The message can be encrypted with the keystore and keys as follows:

```typescript
const encrypted = message.encrypt(
  claimerEncryptionKey,
  attesterEncryptionKey,
  keystore
)
```

The messaging system is transport agnostic.

```typescript
const decrypted = Kilt.Message.decrypt(encrypted, keystore, {
  senderDetails: claimerLightDid,
  receiverDetails: attesterFullDid,
})
```

<<<<<<< HEAD
As sender identity and message validity are also checked during decryption, if the decryption process completes successfully, you can assume that the sender of the message is also the owner of the claim, as the two identities match.
=======
As sender account and message validity are also checked during decryption, if the decryption process completes successfully, you can assume that the sender of the message is also the owner of the claim, as the two identites match.
>>>>>>> c5bdfa1a
At this point the Attester has the original request for attestation object:

```typescript
if (
  decrypted.body.type === Kilt.Message.BodyType.REQUEST_ATTESTATION_FOR_CLAIM
) {
  const extractedRequestForAttestation: IRequestForAttestation =
    decrypted.body.content.requestForAttestation
}
```

The Attester creates the attestation based on the IRequestForAttestation object she received:

```typescript
const attestation = Kilt.Attestation.fromRequestAndDid(
  extractedRequestForAttestation,
  attesterFullDid.did
)
```

The complete `attestation` object looks as follows:

```typescript
Attestation {
    claimHash: '0x977628f38de70ba5e70269c287da9185cf727685eb31ff1ca8f3a80208909eb0',
    cTypeHash: '0x3b53bd9a535164136d2df46d0b7146b17b9821490bc46d4dfac7e06811631803',
    delegationId: null,
    owner: 'did:kilt:4siJtc4dYq2gPre8Xj6KJcSjVAdi1gmjctUzjf3AwrtNnhvy',
    revoked: false
  }
```

Now the Attester must store the attestation on the blockchain, which also costs tokens:

```typescript
const tx = await attestation.store()
const authorizedExtrinsic = attesterFullDid.authorizeExtrinsic(
  tx,
  keystore,
  attester.address
)
await Kilt.BlockchainUtils.signAndSubmitTx(authorizedExtrinsic, attester, {
  resolveOn: Kilt.BlockchainUtils.IS_IN_BLOCK,
  reSign: true,
})
```

The request for attestation is fulfilled with the attestation, but it needs to be combined into the `AttestedClaim` object before sending it back to the Claimer:

```typescript
const attestedClaim = Kilt.AttestedClaim.fromRequestAndAttestation(
  extractedRequestForAttestation,
  attestation
)
```

The complete `attestedClaim` object looks as follows:

```typescript
AttestedClaim {
  request: RequestForAttestation {
    claim: Claim {
      cTypeHash: '0x3b53bd9a535164136d2df46d0b7146b17b9821490bc46d4dfac7e06811631803',
      contents: [Object],
      owner: 'did:kilt:light:004sJaLoXk5XD2EqXqiiNpy9fKUxgowh9hQCYVs91CPPVxSVVr:oWFlomlwdWJsaWNLZXlYINQuoa9wi7n1fWXMKDA6+QDYyX/t8Fz5vaehLGYTZyl6ZHR5cGVmeDI1NTE5'
    },
    claimHashes: [
      '0x5847086b70b224e6a27952e00ca347005c5032097382a2beb8e83e2b990cd272',
      '0x836739c2acbbb831d5fa2ccd7ed952a005f2dd255cdbfd1669833a9e22ca4f9f',
      '0x9c8a2c70456266d2a2a4207da9f79f8b9a8082a8f4e95a3bbd8b948a198d1c93'
    ],
    claimNonceMap: {
      '0x7ca6424c43f70ce832356513409c2c78a6da7283495949e83acbf13b395033b6': 'aa8d1607-6655-4a20-bdb5-0d3cde151b1b',
      '0x11b4b6f6627c8c5b589ad88be0cec280a04dac5b03608a52ab1b2db09dd27ba7': '3780c8a6-9296-4f7d-bbbc-a634b8513a77',
      '0x77e3da790a5e2dd59c0ddab38ace397e3afc9325e2ce6d17e91b354ba30e27f9': 'ceaa9f13-30f8-4bbb-b389-5f22de7ae7dc'
    },
    legitimations: [],
    delegationId: null,
    rootHash: '0x977628f38de70ba5e70269c287da9185cf727685eb31ff1ca8f3a80208909eb0',
    claimerSignature: {
      signature: '0x102beecf2d1649daa081b45726408a4d82009f045538cc25a0faf60329734b31ff0f93c21173df9f3f6448651bd2c07b8afa97562eb6a8d52adabdf81265ec8b',
      keyId: 'did:kilt:light:004sJaLoXk5XD2EqXqiiNpy9fKUxgowh9hQCYVs91CPPVxSVVr:oWFlomlwdWJsaWNLZXlYINQuoa9wi7n1fWXMKDA6+QDYyX/t8Fz5vaehLGYTZyl6ZHR5cGVmeDI1NTE5#authentication',
      challenge: undefined
    }
  },
  attestation: Attestation {
    claimHash: '0x977628f38de70ba5e70269c287da9185cf727685eb31ff1ca8f3a80208909eb0',
    cTypeHash: '0x3b53bd9a535164136d2df46d0b7146b17b9821490bc46d4dfac7e06811631803',
    delegationId: null,
    owner: 'did:kilt:4siJtc4dYq2gPre8Xj6KJcSjVAdi1gmjctUzjf3AwrtNnhvy',
    revoked: false
  }
}
```

The Attester has to send the `attestedClaim` object back to the Claimer in the following message:

```typescript
const messageBodyBack: MessageBody = {
  content: attestedClaim,
  type: Kilt.Message.BodyType.SUBMIT_ATTESTATION_FOR_CLAIM,
}
const messageBack = new Kilt.Message(
  messageBodyBack,
  attesterFullDid.did,
  claimerLightDid.did
)
```

The complete `messageBack` message then looks as follows:

```typescript
Message {
  body: {
    content: AttestedClaim {
      request: [RequestForAttestation],
      attestation: [Attestation]
    },
    type: 'submit-attestation-for-claim'
  },
  createdAt: 1595254601814,
  receiverAddress: '4tJbxxKqYRv3gDvY66BKyKzZheHEH8a27VBiMfeGX2iQrire',
  senderAddress: '4tEpuncfo6HYdkH8LKg4KJWYSB3mincgdX19VHivk9cxSz3F',
  senderBoxPublicKey: '0x97a9f05a70fe934b365d8b63dea7424b4070d49f64f2baa70e74d984da797d2d',
  message: '0xFEED...CAFE',
  nonce: '0x8f18d3394f4d325106c7b618046f6a8415bff1d5b4d267a8',
  hash: '0x4f4108cf390eda665315cbff7cc21c155ae5895918a8691b04e0c27b803c3bc8',
  signature: '0x01ee177a0ce94603de8958f854d7cec84adc09f6f5ec400e1432dfe6cf69418174b8c841f92664dd7c89818560aafee747e453200dab8a47b39a5fdfa3b4b3d880'
}
```

After receiving the message, the Claimer just needs to save it and use it later for verification:

```typescript
let myAttestedClaim: AttestedClaim
if (
  messageBack.body.type === Kilt.Message.BodyType.SUBMIT_ATTESTATION_FOR_CLAIM
) {
  myAttestedClaim = Kilt.AttestedClaim.fromAttestedClaim({
    ...messageBack.body.content,
    request: requestForAttestation,
  })
}
```

## 6. Verify a Claim

As in the attestation, you need a second account to act as the verifier. The verifier only needs a light DID [see claimer DID](#22-generate-a-light-did-for-the-claimer):

```typescript
const verifierMnemonic = generateMnemonic()
const verifierLightDid = new Kilt.Did.LightDidDetails({
  authenticationKey: {
    publicKey: verifierSigningKeypair.publicKey,
    type: Kilt.Did.DemoKeystore.getKeypairTypeForAlg(
      verifierSigningKeypair.alg
    ),
  },
  encryptionKey: {
    publicKey: verifierEncryptionKeypair.publicKey,
    type: Kilt.Did.DemoKeystore.getKeypairTypeForAlg(
      verifierEncryptionKeypair.alg
    ),
  },
})
```

Before a claimer sends any data to a verifier, the verifier needs to initiate the verification process by requesting a presentation for a specific CTYPE.
Therefore, the verifier knows which properties are included in the attested claim.
A claimer can also hide selected properties from their credential.
This is an **important feature for the privacy of a claimer** as this enables them to only show necessary properties for a specific verification.

### 6.1. Request presentation for CTYPE

```typescript
const messageBodyForClaimer: MessageBody = {
  type: Kilt.Message.BodyType.REQUEST_CLAIMS_FOR_CTYPES,
  content: { ctypes: [ctype.hash] },
}
const messageForClaimer = new Kilt.Message(
  messageBodyForClaimer,
  verifierLightDid.did,
  claimerLightDid.did
)
```

Now the claimer can send a message to the verifier including the attested claim.
<<<<<<< HEAD
They may choose to create a copy disclosing only selected properties. In the following example, we only disclose the `name` attribute of our credential, omitting `age`:

```typescript
const credentialCopy = myAttestedClaim.createPresentation(['name'])
=======
They may choose to create a copy and selected properties from it:

```typescript
const copiedCredential = myAttestedClaim.createPresentation({
  selectedAttributes: ['name'],
  signer: keystore,
  claimerDid: claimerLightDid,
})
>>>>>>> c5bdfa1a

const messageBodyForVerifier: MessageBody = {
  content: [credentialCopy],
  type: Kilt.Message.BodyType.SUBMIT_CLAIMS_FOR_CTYPES,
}
const messageForVerifier = new Kilt.Message(
  messageBodyForVerifier,
  claimerLightDid.did,
  verifierLightDid.did
)

const encrypted = messageForVerifier.encrypt(
  claimer,
  verifier.getPublicIdentity()
)
```

### 6.2. Verify presentation

When verifying the claimer's message, the verifier checks that 3 important requirements are met:

- The credential is valid, i.e. it has been registered to the public ledger, has not been revoked, and the data has not been tampered with.
- The attester who registered the credential is one that this verifier trusts.
- The submission is coming from the legitimate owner of this credential, i.e. the credential has not been stolen.

```typescript
const messageForVerifier = Kilt.Message.decrypt(encrypted, verifier)
// Our messages are signed, so we authenticate the sender already during decryption, which internally calls:
Kilt.Message.ensureHashAndSignature(encrypted, claimer.address)
Kilt.Message.ensureOwnerIsSender(messageForVerifier)

if (
  messageForVerifier.body.type ===
  Kilt.Message.BodyType.SUBMIT_CLAIMS_FOR_CTYPES
) {
  const claims = messageForVerifier.body.content
  console.log('Attested claims from verifier perspective:\n', claims)

  const credential = Kilt.AttestedClaim.fromAttestedClaim(claims[0])

  // credential is registered on chain, has not been tampered with, and has not been revoked
  const isValid = await credential.verify()
  console.log('Verification success?', isValid)

  // AttestedClaim exposes attester address to compare against a whitelist of trusted attesters
  console.log('Attester address:', credential)
}
```

### 6.3. Replay Protection

In certain use cases, an attacker may intercept and copy credential submissions traveling from claimers to verifiers in an attempt to convince the verifier to accept the credential submission again later on.
To give an example for illustration purposes only, think of a turnstile that allows passage only upon presentation of a valid access credential.
To prevent these types of attacks, KILT messages are timestamped and expose a unique identifier (the message hash).
Verifiers should impose limits on the acceptable range for these timestamps and keep a record of previous submissions, which can be purged after their acceptance range has run out.

Define acceptance range and set up a record of past submissions:

```typescript
const MAX_ACCEPTED_AGE = 60_000 // ms -> 1 minute
const MIN_ACCEPTED_AGE = -1_000 // allow for some imprecision in system time
const submissions = new Map<string, number>()
```

Check record for each incoming message and update if accepted:

```typescript
// is hash fresh and createdAt recent ?
if (
  submissions.has(encrypted.hash) ||
  encrypted.createdAt < Date.now() - MAX_ACCEPTED_AGE ||
  encrypted.createdAt > Date.now() - MIN_ACCEPTED_AGE
) {
  // no -> reject message
} else {
  submissions.set(encrypted.hash, encrypted.createdAt)
  // yes -> accept & process message
}
```

Purge at regular intervals:

```typescript
setInterval(() => {
  const maxTime = Date.now() - MAX_ACCEPTED_AGE
  submissions.forEach((timestamp, hash) => {
    if (timestamp < maxTime) submissions.delete(hash)
  })
}, 1000)
```

## 7. Disconnect from chain

Closing the connection to your chain is as simple as connecting to it:

```typescript
await Kilt.disconnect()
```<|MERGE_RESOLUTION|>--- conflicted
+++ resolved
@@ -556,11 +556,7 @@
 })
 ```
 
-<<<<<<< HEAD
 As sender identity and message validity are also checked during decryption, if the decryption process completes successfully, you can assume that the sender of the message is also the owner of the claim, as the two identities match.
-=======
-As sender account and message validity are also checked during decryption, if the decryption process completes successfully, you can assume that the sender of the message is also the owner of the claim, as the two identites match.
->>>>>>> c5bdfa1a
 At this point the Attester has the original request for attestation object:
 
 ```typescript
@@ -748,12 +744,6 @@
 ```
 
 Now the claimer can send a message to the verifier including the attested claim.
-<<<<<<< HEAD
-They may choose to create a copy disclosing only selected properties. In the following example, we only disclose the `name` attribute of our credential, omitting `age`:
-
-```typescript
-const credentialCopy = myAttestedClaim.createPresentation(['name'])
-=======
 They may choose to create a copy and selected properties from it:
 
 ```typescript
@@ -762,7 +752,6 @@
   signer: keystore,
   claimerDid: claimerLightDid,
 })
->>>>>>> c5bdfa1a
 
 const messageBodyForVerifier: MessageBody = {
   content: [credentialCopy],
