/**
 * Copyright 2018-2021 BOTLabs GmbH.
 *
 * This source code is licensed under the BSD 4-Clause "Original" license
 * found in the LICENSE file in the root directory of this source tree.
 */

/**
 * @packageDocumentation
 * @module CTypeUtils
 */

import { Validator } from '@cfworker/json-schema'
import type {
  ICType,
  IClaim,
  CompressedCType,
  CompressedCTypeSchema,
  CTypeSchemaWithoutId,
} from '@kiltprotocol/types'
import { jsonabc, Crypto, SDKErrors } from '@kiltprotocol/utils'
import { DidUtils } from '@kiltprotocol/did'
import { getOwner, isStored } from './CType.chain'
import { CTypeModel, CTypeWrapperModel } from './CTypeSchema'

export function verifySchemaWithErrors(
  object: Record<string, unknown>,
  schema: Record<string, unknown>,
  messages?: string[]
): boolean {
  const validator = new Validator(schema, '7', false)
  if (schema.$id !== CTypeModel.$id) {
    validator.addSchema(CTypeModel)
  }
  const result = validator.validate(object)
  if (!result.valid && messages) {
    result.errors.forEach((error) => {
      messages.push(error.error)
    })
  }
  return result.valid
}

export function verifySchema(
  object: Record<string, any>,
  schema: Record<string, any>
): boolean {
  return verifySchemaWithErrors(object, schema)
}

/**
 *  Verifies the structure of the provided IClaim['contents'] with ICType['schema'].
 *
 * @param claimContents IClaim['contents'] to be verified against the schema.
 * @param schema ICType['schema'] to be verified against the [CTypeModel].
 * @throws [[ERROR_OBJECT_MALFORMED]] when schema does not correspond to the CTypeModel.
 *
 * @returns Boolean whether both claimContents and schema could be verified.
 */
export function verifyClaimStructure(
  claimContents: IClaim['contents'],
  schema: ICType['schema']
): boolean {
  if (!verifySchema(schema, CTypeModel)) {
    throw SDKErrors.ERROR_OBJECT_MALFORMED()
  }
  return verifySchema(claimContents, schema)
}

export async function verifyStored(ctype: ICType): Promise<boolean> {
  return isStored(ctype.hash)
}

export async function verifyOwner(ctype: ICType): Promise<boolean> {
  const owner = await getOwner(ctype.hash)
  return owner ? owner === ctype.owner : false
}

export function getSchemaPropertiesForHash(
  ctypeSchema: CTypeSchemaWithoutId | ICType['schema']
): Partial<ICType['schema']> {
  // We need to remove the CType ID from the CType before storing it on the blockchain
  // otherwise the resulting hash will be different, as the hash on chain would contain the CType ID,
  // which is itself a hash of the CType schema.
  const schemaWithoutId: Partial<ICType['schema']> =
    '$id' in ctypeSchema
      ? (ctypeSchema as ICType['schema'])
      : (ctypeSchema as CTypeSchemaWithoutId)
  const shallowCopy = { ...schemaWithoutId }
  delete shallowCopy.$id
  return shallowCopy
}

export function getHashForSchema(
  schema: CTypeSchemaWithoutId | ICType['schema']
): string {
  const preparedSchema = getSchemaPropertiesForHash(schema)
  return Crypto.hashObjectAsStr(preparedSchema)
}

export function getIdForCTypeHash(hash: string): string {
  return `kilt:ctype:${hash}`
}

export function getIdForSchema(
  schema: CTypeSchemaWithoutId | ICType['schema']
): string {
  return getIdForCTypeHash(getHashForSchema(schema))
}

/**
 *  Checks whether the input meets all the required criteria of an ICType object.
 *  Throws on invalid input.
 *
 * @param input The potentially only partial ICType.
 * @throws [[ERROR_OBJECT_MALFORMED]] when input does not correspond to either it's schema, or the CTypeWrapperModel.
 * @throws [[ERROR_HASH_MALFORMED]] when the input's hash does not match the hash calculated from ICType's schema.
 * @throws [[ERROR_CTYPE_OWNER_TYPE]] when the input's owner is not of type string or null.
 *
 */
export function errorCheck(input: ICType): void {
  if (!verifySchema(input, CTypeWrapperModel)) {
    throw SDKErrors.ERROR_OBJECT_MALFORMED()
  }
  if (!input.schema || getHashForSchema(input.schema) !== input.hash) {
    throw SDKErrors.ERROR_HASH_MALFORMED(input.hash, 'CType')
  }
  if (getIdForSchema(input.schema) !== input.schema.$id) {
    throw SDKErrors.ERROR_CTYPE_ID_NOT_MATCHING(
      getIdForSchema(input.schema),
      input.schema.$id
    )
  }
  if (!(input.owner === null || DidUtils.validateKiltDid(input.owner))) {
    throw SDKErrors.ERROR_CTYPE_OWNER_TYPE()
  }
}

/**
 *  Compresses a [[CType]] schema for storage and/or messaging.
 *
 * @param cTypeSchema A [[CType]] schema object that will be sorted and stripped for messaging or storage.
 * @throws [[ERROR_COMPRESS_OBJECT]] when any of the four required properties of the cTypeSchema are missing.
 *
 * @returns An ordered array of a [[CType]] schema.
 */

export function compressSchema(
  cTypeSchema: ICType['schema']
): CompressedCTypeSchema {
  if (
    !cTypeSchema.$id ||
    !cTypeSchema.$schema ||
    !cTypeSchema.title ||
    !cTypeSchema.properties ||
    !cTypeSchema.type
  ) {
    throw SDKErrors.ERROR_COMPRESS_OBJECT(cTypeSchema, 'cTypeSchema')
  }
  const sortedCTypeSchema = jsonabc.sortObj(cTypeSchema)
  return [
    sortedCTypeSchema.$id,
    sortedCTypeSchema.$schema,
    sortedCTypeSchema.title,
    sortedCTypeSchema.properties,
    sortedCTypeSchema.type,
  ]
}

/**
 *  Decompresses a schema of a [[CType]] from storage and/or message.
 *
 * @param cTypeSchema A compressed [[CType]] schema array that is reverted back into an object.
 * @throws [[ERROR_DECOMPRESSION_ARRAY]] when either the cTypeSchema is not an Array or it's length is not equal to the defined length of 4.
 *
 * @returns An object that has the same properties as a [[CType]] schema.
 */

export function decompressSchema(
  cTypeSchema: CompressedCTypeSchema
): ICType['schema'] {
  if (!Array.isArray(cTypeSchema) || cTypeSchema.length !== 5) {
    throw SDKErrors.ERROR_DECOMPRESSION_ARRAY('cTypeSchema')
  }
  return {
    $id: cTypeSchema[0],
    $schema: cTypeSchema[1],
    title: cTypeSchema[2],
    properties: cTypeSchema[3],
    type: cTypeSchema[4],
  }
}

/**
 *  Compresses a [[CType]] for storage and/or messaging.
 *
 * @param cType A [[CType]] object that will be sorted and stripped for messaging or storage.
 *
 * @returns An ordered array of a [[CType]].
 */

export function compress(cType: ICType): CompressedCType {
  errorCheck(cType)
  return [cType.hash, cType.owner, compressSchema(cType.schema)]
}

/**
 *  Decompresses a [[CType]] from storage and/or message.
 *
 * @param cType A compressed [[CType]] array that is reverted back into an object.
 * @throws [[ERROR_DECOMPRESSION_ARRAY]] when either the cType is not an Array or it's length is not equal to the defined length of 3.
 *
 * @returns An object that has the same properties as a [[CType]].
 */

export function decompress(cType: CompressedCType): ICType {
  if (!Array.isArray(cType) || cType.length !== 3) {
    throw SDKErrors.ERROR_DECOMPRESSION_ARRAY('CType')
  }
  return {
    hash: cType[0],
    owner: cType[1],
    schema: decompressSchema(cType[2]),
  }
}

/**
 * Validates an array of [[CType]]s against a [[Claim]].
 *
 * @param cType - A [[CType]] that has nested [[CType]]s inside.
 * @param nestedCTypes - An array of [[CType]] schemas.
 * @param claimContents - The contents of a [[Claim]] to be validated.
 * @param messages
 *
 * @returns Whether the contents is valid.
 */

export function validateNestedSchemas(
  cType: ICType['schema'],
  nestedCTypes: Array<ICType['schema']>,
  claimContents: Record<string, any>,
  messages?: string[]
): boolean {
  const validator = new Validator(cType, '7', false)
  nestedCTypes.forEach((ctype) => {
    validator.addSchema(ctype)
  })
  validator.addSchema(CTypeModel)
  const result = validator.validate(claimContents)
  if (!result.valid && messages) {
    result.errors.forEach((error) => {
      messages.push(error.error)
    })
  }
<<<<<<< HEAD
  return result.valid
}

export default {
  compress,
  compressSchema,
  decompressSchema,
  decompress,
  errorCheck,
  verifyClaimStructure,
  verifySchema,
  verifySchemaWithErrors,
  verifyStored,
  verifyOwner,
  getHashForSchema,
  getIdForSchema,
  getSchemaPropertiesForHash,
  validateNestedSchemas,
=======
  return !!result
>>>>>>> cfdf44aa
}<|MERGE_RESOLUTION|>--- conflicted
+++ resolved
@@ -252,26 +252,5 @@
       messages.push(error.error)
     })
   }
-<<<<<<< HEAD
   return result.valid
-}
-
-export default {
-  compress,
-  compressSchema,
-  decompressSchema,
-  decompress,
-  errorCheck,
-  verifyClaimStructure,
-  verifySchema,
-  verifySchemaWithErrors,
-  verifyStored,
-  verifyOwner,
-  getHashForSchema,
-  getIdForSchema,
-  getSchemaPropertiesForHash,
-  validateNestedSchemas,
-=======
-  return !!result
->>>>>>> cfdf44aa
 }