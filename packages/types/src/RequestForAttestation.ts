--- conflicted
+++ resolved
@@ -25,13 +25,8 @@
   claim: IClaim
   claimNonceMap: Record<Hash, string>
   claimHashes: Hash[]
-<<<<<<< HEAD
   claimerSignature?: { signature: string; keyId: string }
-  delegationId: IDelegationBaseNode['id'] | null
-=======
-  claimerSignature: string
   delegationId: IDelegationNode['id'] | null
->>>>>>> ea9fb900
   legitimations: IAttestedClaim[]
   rootHash: Hash
 }
