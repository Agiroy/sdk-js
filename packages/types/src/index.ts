/**
 * Copyright 2018-2021 BOTLabs GmbH.
 *
 * This source code is licensed under the BSD 4-Clause "Original" license
 * found in the LICENSE file in the root directory of this source tree.
 */

export type { ISubmittableResult } from '@polkadot/types/types'
export type { SubmittableExtrinsic } from '@polkadot/api/promise/types'

export * as SubscriptionPromise from './SubscriptionPromise'

export * from './AttestedClaim'
export * from './Attestation'
export * from './Balance'
export * from './CType'
export * from './CTypeMetadata'
export * from './Claim'
export * from './Delegation'
export * from './Identity'
export * from './Message'
export * from './Quote'
export * from './RequestForAttestation'
export * from './Terms'
export * from './Blockchain'
export * from './DidDetails'
export * from './Keystore'
<<<<<<< HEAD
export * from './DidResolver'
=======
export * from './DidResolver'
export * from './DidDocumentExporter'
>>>>>>> 6af7be67
<|MERGE_RESOLUTION|>--- conflicted
+++ resolved
@@ -25,9 +25,5 @@
 export * from './Blockchain'
 export * from './DidDetails'
 export * from './Keystore'
-<<<<<<< HEAD
 export * from './DidResolver'
-=======
-export * from './DidResolver'
-export * from './DidDocumentExporter'
->>>>>>> 6af7be67
+export * from './DidDocumentExporter'