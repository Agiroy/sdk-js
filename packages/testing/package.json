{
  "name": "@kiltprotocol/testing",
  "private": true,
<<<<<<< HEAD
  "version": "0.27.0",
=======
  "version": "0.28.0-14",
>>>>>>> 7b718402
  "description": "",
  "main": "./lib/cjs/index.js",
  "module": "./lib/esm/index.js",
  "types": "./lib/cjs/index.d.ts",
  "exports": {
    ".": {
      "import": "./lib/esm/index.js",
      "require": "./lib/cjs/index.js"
    }
  },
  "files": [
    "lib/**/*"
  ],
  "scripts": {
    "updateMetadata": "node ./scripts/fetchMetadata.js -o './src/mocks/metadata/spiritnet.json' -e 'wss://spiritnet.kilt.io/'",
    "clean": "rimraf ./lib",
    "build": "yarn clean && yarn build:ts",
    "build:ts": "yarn build:cjs && yarn build:esm",
    "build:cjs": "tsc --declaration -p tsconfig.build.json && echo '{\"type\":\"commonjs\"}' > ./lib/cjs/package.json",
    "build:esm": "tsc --declaration -p tsconfig.esm.json && echo '{\"type\":\"module\"}' > ./lib/esm/package.json"
  },
  "repository": "github:kiltprotocol/sdk-js",
  "engines": {
    "node": ">=14.0"
  },
  "author": "",
  "license": "BSD-4-Clause",
  "bugs": "https://github.com/KILTprotocol/sdk-js/issues",
  "homepage": "https://github.com/KILTprotocol/sdk-js#readme",
  "dependencies": {
    "@kiltprotocol/types": "workspace:*",
    "@polkadot/api": "^8.0.0",
    "@polkadot/api-augment": "^8.0.0",
    "@polkadot/types": "^8.0.0"
  },
  "devDependencies": {
    "rimraf": "^3.0.2",
    "typescript": "^4.5.4",
    "yargs": "^16.2.0"
  }
}<|MERGE_RESOLUTION|>--- conflicted
+++ resolved
@@ -1,11 +1,7 @@
 {
   "name": "@kiltprotocol/testing",
   "private": true,
-<<<<<<< HEAD
-  "version": "0.27.0",
-=======
   "version": "0.28.0-14",
->>>>>>> 7b718402
   "description": "",
   "main": "./lib/cjs/index.js",
   "module": "./lib/esm/index.js",
