/**
 * Copyright 2018-2021 BOTLabs GmbH.
 *
 * This source code is licensed under the BSD 4-Clause "Original" license
 * found in the LICENSE file in the root directory of this source tree.
 */

import * as core from '@kiltprotocol/core'
import Message, * as Messaging from '@kiltprotocol/messaging'
import { BlockchainUtils } from '@kiltprotocol/chain-helpers'
import * as ChainHelpers from '@kiltprotocol/chain-helpers'
import * as Did from '@kiltprotocol/did'
import * as Utils from '@kiltprotocol/utils'

export * from '@kiltprotocol/core'
<<<<<<< HEAD
=======
export * from '@kiltprotocol/did'
export * from '@kiltprotocol/types'
>>>>>>> 6af7be67
export { Message, Messaging, BlockchainUtils, ChainHelpers, Utils }

export default {
  ...core,
  Message,
  Messaging,
  BlockchainUtils,
  ChainHelpers,
  Did,
  Utils,
}<|MERGE_RESOLUTION|>--- conflicted
+++ resolved
@@ -13,11 +13,8 @@
 import * as Utils from '@kiltprotocol/utils'
 
 export * from '@kiltprotocol/core'
-<<<<<<< HEAD
-=======
 export * from '@kiltprotocol/did'
 export * from '@kiltprotocol/types'
->>>>>>> 6af7be67
 export { Message, Messaging, BlockchainUtils, ChainHelpers, Utils }
 
 export default {
