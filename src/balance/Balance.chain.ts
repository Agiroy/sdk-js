/**
 * Balance provides the accounts and balances of the KILT protocol.
 *
 *  * Checking Balances between accounts
 *  * Transfer of assets between accounts.
 *
 * @packageDocumentation
 * @module Balance
 * @preferred
 */

import { SubmittableExtrinsic } from '@polkadot/api/promise/types'
import { UnsubscribePromise } from '@polkadot/api/types'
import BN from 'bn.js'
import { getCached } from '../blockchainApiConnection'
import Identity from '../identity/Identity'
import IPublicIdentity from '../types/PublicIdentity'
import BalanceUtils from './Balance.utils'

/**
 * Fetches the current balance of the account with [accountAddress].
 * <B>Note that balance amount is in Femto-Kilt (1e-15)and must be translated to Kilt-Coin</B>.
 *
 * @param accountAddress Address of the account for which to get the balance.
 * @returns A promise containing the current balance of the account.
 *
 * @example
 * <BR>
 *
 * ```javascript
 * import * as sdk from '@kiltprotocol/prototype-sdk';
 *
 * const address = ...
 * sdk.Balance.getBalance(address)
 *   .then((balance: BN) => {
 *     console.log(`balance is ${balance.toNumber()}`)
 *   })
 * ```
 */
export async function getBalance(
  accountAddress: IPublicIdentity['address']
): Promise<BN> {
  const blockchain = await getCached()
  return (await blockchain.api.query.system.account(accountAddress)).data.free
}

/**
 * Attaches the given [listener] for balance changes on the account with [accountAddress].
 * <B>Note that balance amount is in Femto-Kilt (1e-15) and must be translated to Kilt-Coin</B>.
 *
 * @param accountAddress Address of the account on which to listen for balance changes.
 * @param listener Listener to receive balance change updates.
 * @returns A promise containing a function that let's you unsubscribe from balance changes.
 *
 * @example
 * <BR>
 *
 * ```javascript
 * import * as sdk from '@kiltprotocol/prototype-sdk';
 *
 * const address = ...
 * const unsubscribe = sdk.Balance.listenToBalanceChanges(address,
 *   (account: IPublicIdentity['address'], balance: BN, change: BN) => {
 *     console.log(`Balance has changed by ${change.toNumber()} to ${balance.toNumber()}`)
 *   });
 * // later
 * unsubscribe();
 * ```
 */
export async function listenToBalanceChanges(
  accountAddress: IPublicIdentity['address'],
  listener: (
    account: IPublicIdentity['address'],
    balance: BN,
    change: BN
  ) => void
): Promise<UnsubscribePromise> {
  const blockchain = await getCached()
  let previous = await getBalance(accountAddress)

  return blockchain.api.query.system.account(
    accountAddress,
    ({ data: { free: current } }) => {
      const change = current.sub(previous)
      previous = current
      listener(accountAddress, current, change)
    }
  )
}

/**
 * Transfer Kilt [amount] tokens to [toAccountAddress] using the given [[Identity]].
 * <B>Note that the value of the transferred currency and the balance amount reported by the chain is in Femto-Kilt (1e-15), and must be translated to Kilt-Coin</B>.
 *
 * @param identity Identity to use for token transfer.
 * @param accountAddressTo Address of the receiver account.
 * @param amount Amount of Units to transfer.
 * @param exponent Magnitude of the amount. Default magnitude of Femto-Kilt.
 * @returns Promise containing the transaction status.
 * @example
 * <BR>
 *
 * ```javascript
 * import * as sdk from '@kiltprotocol/prototype-sdk';
 *
 * const identity = ...
 * const address = ...
 * const amount: BN = new BN(42)
 * const blockchain = await sdk.getCached()
 * sdk.Balance.makeTransfer(identity, address, amount)
<<<<<<< HEAD
 * .then(tx => blockchain.sendTx(tx))
 * .then(() => console.log('Successfully transferred ${amount.toNumber()} tokens'))
 * .catch(err => {
 * console.log('Transfer failed')
 * })
=======
 *   .then(tx => blockchain.sendTx(tx))
 *   .then(() => console.log('Successfully transferred ${amount.toNumber()} tokens'))
 *   .catch(err => {
 *     console.log('Transfer failed')
 *   })
>>>>>>> 0a30adf0
 * ```
 */
export async function makeTransfer(
  identity: Identity,
  accountAddressTo: IPublicIdentity['address'],
  amount: BN,
  exponent = -15
): Promise<SubmittableExtrinsic> {
  const blockchain = await getCached()
  const cleanExponent =
    (exponent >= 0 ? 1 : -1) * Math.floor(Math.abs(exponent))
  const transfer = blockchain.api.tx.balances.transfer(
    accountAddressTo,
    cleanExponent === -15
      ? amount
      : BalanceUtils.convertToTxUnit(amount, cleanExponent)
  )
  return blockchain.signTx(identity, transfer)
}<|MERGE_RESOLUTION|>--- conflicted
+++ resolved
@@ -108,19 +108,11 @@
  * const amount: BN = new BN(42)
  * const blockchain = await sdk.getCached()
  * sdk.Balance.makeTransfer(identity, address, amount)
-<<<<<<< HEAD
- * .then(tx => blockchain.sendTx(tx))
- * .then(() => console.log('Successfully transferred ${amount.toNumber()} tokens'))
- * .catch(err => {
- * console.log('Transfer failed')
- * })
-=======
  *   .then(tx => blockchain.sendTx(tx))
  *   .then(() => console.log('Successfully transferred ${amount.toNumber()} tokens'))
  *   .catch(err => {
  *     console.log('Transfer failed')
  *   })
->>>>>>> 0a30adf0
  * ```
  */
 export async function makeTransfer(
