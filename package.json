--- conflicted
+++ resolved
@@ -63,16 +63,11 @@
     "typescript": "^3.1.6"
   },
   "dependencies": {
-<<<<<<< HEAD
     "@polkadot/api": "0.33.19",
     "@polkadot/util": "0.33.13",
-    "@polkadot/util-crypto": "0.33.13"
-=======
-    "@polkadot/util": "^0.33.13",
-    "@polkadot/util-crypto": "^0.33.13",
-    "ajv": "^6.6.1",
-    "merkletreejs": "^0.0.20"
->>>>>>> aa5297ac
+    "@polkadot/util-crypto": "0.33.13",
+    "ajv": "6.6.1",
+    "merkletreejs": "0.0.20"
   },
   "peerDependencies": {
     "tweetnacl": "^1.0.0"
