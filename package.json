{
  "repository": "https://github.com/kiltprotocol/sdk-js",
  "private": true,
  "workspaces": [
    "packages/*"
  ],
  "license": "BSD-4-Clause",
  "scripts": {
    "check": "tsc -p tsconfig.json --noEmit",
    "build": "yarn workspaces foreach -pt --no-private run build",
    "build:docs": "typedoc --theme default --out docs/api && touch docs/.nojekyll",
    "bundle": "yarn workspace @kiltprotocol/sdk-js run bundle",
    "clean": "yarn workspaces foreach -p --no-private run clean",
    "clean:docs": "rm -rf docs/api",
    "version": "yarn workspaces foreach version",
    "prepublish": "yarn workspaces foreach -p --no-private exec cp -f ../../LICENSE .",
    "publish": "yarn workspaces foreach -pt --no-private npm publish",
    "lint": "eslint packages --format=codeframe",
    "lint:fix": "yarn lint --fix",
    "style": "prettier -l packages",
    "style:fix": "yarn style --write",
    "test": "jest --coverage --group=unit",
    "test:ci": "yarn test --ci",
    "test:integration:run": "jest --group=integration -b -w 3 --silent",
    "test:integration": "{ lsof -i :9944 > /dev/null && yarn test:integration:run; } || echo 'Can not connect to chain. Is it running?'; exit 1;",
    "test:watch": "yarn test --watch"
  },
  "husky": {
    "hooks": {
      "pre-push": "yarn lint && yarn style",
      "commit-msg": "commitlint -E HUSKY_GIT_PARAMS"
    }
  },
  "commitlint": {
    "extends": [
      "@commitlint/config-conventional"
    ]
  },
  "devDependencies": {
    "@commitlint/cli": "^9.0.1",
    "@commitlint/config-conventional": "^9.0.1",
    "@types/jest": "^26.0.7",
    "@typescript-eslint/eslint-plugin": "^3.7.1",
    "@typescript-eslint/parser": "^3.7.1",
    "eslint": "^7.5.0",
    "eslint-config-airbnb-base": "14.2.0",
    "eslint-config-prettier": "^6.11.0",
    "eslint-plugin-import": "^2.22.0",
    "eslint-plugin-jsdoc": "^30.0.3",
    "eslint-plugin-jsx-a11y": "^6.3.1",
    "eslint-plugin-license-header": "^0.2.0",
    "eslint-plugin-prettier": "^3.1.4",
    "eslint-plugin-tsc": "^1.2.0",
    "husky": "^4.2.5",
    "jest": "^26.2.0",
    "jest-docblock": "^26.0.0",
    "jest-runner": "^26.2.0",
    "jest-runner-groups": "^2.0.1",
    "prettier": "^2.0.5",
    "ts-jest": "^26.1.4",
    "ts-node": "^9.1.1",
    "typedoc": "^0.19",
    "typedoc-plugin-external-module-name": "^4.0.6",
    "typescript": "^4.2.2"
  },
<<<<<<< HEAD
  "version": "0.24.2-rc.1",
=======
  "version": "0.24.0-1",
>>>>>>> 15ba5d05
  "packageManager": "yarn@2.4.2"
}<|MERGE_RESOLUTION|>--- conflicted
+++ resolved
@@ -63,10 +63,6 @@
     "typedoc-plugin-external-module-name": "^4.0.6",
     "typescript": "^4.2.2"
   },
-<<<<<<< HEAD
-  "version": "0.24.2-rc.1",
-=======
   "version": "0.24.0-1",
->>>>>>> 15ba5d05
   "packageManager": "yarn@2.4.2"
 }