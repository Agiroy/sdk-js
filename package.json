{
  "repository": "https://github.com/kiltprotocol/sdk-js",
  "private": true,
  "workspaces": [
    "packages/*"
  ],
  "license": "BSD-4-Clause",
  "scripts": {
    "build": "yarn workspaces foreach -pt --no-private run build",
    "build:docs": "typedoc --theme default --out docs/api && touch docs/.nojekyll",
    "bundle": "yarn workspace @kiltprotocol/sdk-js run bundle",
    "clean": "yarn workspaces foreach -p --no-private run clean",
    "clean:docs": "rm -rf docs/api",
    "version": "yarn workspaces foreach version",
    "prepublish": "yarn workspaces foreach -p --no-private exec cp -f ../../LICENSE .",
    "publish": "yarn workspaces foreach -pt --no-private npm publish",
    "lint": "eslint packages --format=codeframe",
    "lint:fix": "yarn lint --fix",
    "style": "prettier -l packages",
    "style:fix": "yarn style --write",
    "test": "jest --coverage --group=unit",
    "test:ci": "yarn test --ci",
    "test:integration:run": "jest --group=integration -b -w 3 --silent",
    "test:integration": "{ lsof -i :9944 > /dev/null && yarn test:integration:run; } || echo 'Can not connect to chain. Is it running?'; exit 1;",
    "test:watch": "yarn test --watch"
  },
  "husky": {
    "hooks": {
      "pre-push": "yarn lint && yarn style",
      "commit-msg": "commitlint -E HUSKY_GIT_PARAMS"
    }
  },
  "commitlint": {
    "extends": [
      "@commitlint/config-conventional"
    ]
  },
  "devDependencies": {
    "@commitlint/cli": "^9.0.1",
    "@commitlint/config-conventional": "^9.0.1",
    "@types/jest": "^26.0.7",
    "@typescript-eslint/eslint-plugin": "^3.7.1",
    "@typescript-eslint/parser": "^3.7.1",
    "eslint": "^7.5.0",
    "eslint-config-airbnb-base": "14.2.0",
    "eslint-config-prettier": "^6.11.0",
    "eslint-plugin-import": "^2.22.0",
    "eslint-plugin-jsdoc": "^30.0.3",
    "eslint-plugin-jsx-a11y": "^6.3.1",
    "eslint-plugin-license-header": "^0.2.0",
    "eslint-plugin-prettier": "^3.1.4",
    "eslint-plugin-tsc": "^1.2.0",
    "husky": "^4.2.5",
    "jest": "^26.2.0",
    "jest-docblock": "^26.0.0",
    "jest-runner": "^26.2.0",
    "jest-runner-groups": "^2.0.1",
    "prettier": "^2.0.5",
    "ts-jest": "^26.1.4",
    "ts-node": "^9.1.1",
    "typedoc": "^0.19",
    "typedoc-plugin-external-module-name": "^4.0.6",
    "typescript": "4.0"
  },
<<<<<<< HEAD
  "version": "0.22.1-1"
=======
  "version": "0.22.1"
>>>>>>> fa9f34ab
}<|MERGE_RESOLUTION|>--- conflicted
+++ resolved
@@ -62,9 +62,5 @@
     "typedoc-plugin-external-module-name": "^4.0.6",
     "typescript": "4.0"
   },
-<<<<<<< HEAD
-  "version": "0.22.1-1"
-=======
   "version": "0.22.1"
->>>>>>> fa9f34ab
 }