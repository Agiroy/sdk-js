--- conflicted
+++ resolved
@@ -1,10 +1,6 @@
 {
   "name": "@kiltprotocol/prototype-sdk",
-<<<<<<< HEAD
   "version": "0.0.5",
-=======
-  "version": "0.0.3",
->>>>>>> f44a3b60
   "description": "",
   "main": "./build/index.js",
   "typings": "./build/index.d.ts",
