--- conflicted
+++ resolved
@@ -14,10 +14,6 @@
       "@kiltprotocol/vc-export": ["vc-export/src"],
       "@kiltprotocol/did": ["did/src"],
       "@kiltprotocol/docs": ["docs/src"]
-<<<<<<< HEAD
-
-=======
->>>>>>> 8a8556e5
     }
   },
   "skipLibCheck": true
